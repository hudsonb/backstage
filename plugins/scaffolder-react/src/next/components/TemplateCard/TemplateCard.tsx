--- conflicted
+++ resolved
@@ -110,17 +110,14 @@
     !!props.additionalLinks?.length || !!template.metadata.links?.length;
   const displayDefaultDivider = !hasTags && !hasLinks;
 
-<<<<<<< HEAD
   const { allowed: canCreateTask } = usePermission({
     permission: taskCreatePermission,
     resourceRef: 'task',
   });
-=======
   const handleChoose = useCallback(() => {
     analytics.captureEvent('click', `Template has been opened`);
     onSelected?.(template);
   }, [analytics, onSelected, template]);
->>>>>>> 9910c6ba
 
   return (
     <Card>
@@ -205,27 +202,16 @@
               </>
             )}
           </div>
-<<<<<<< HEAD
           {canCreateTask ? (
             <Button
               size="small"
               variant="outlined"
               color="primary"
-              onClick={() => props.onSelected?.(template)}
+              onClick={handleChoose}
             >
               Choose
             </Button>
           ) : null}
-=======
-          <Button
-            size="small"
-            variant="outlined"
-            color="primary"
-            onClick={handleChoose}
-          >
-            Choose
-          </Button>
->>>>>>> 9910c6ba
         </div>
       </CardActions>
     </Card>
