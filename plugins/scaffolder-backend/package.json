{
  "name": "@backstage/plugin-scaffolder-backend",
  "version": "0.3.3",
  "main": "src/index.ts",
  "types": "src/index.ts",
  "license": "Apache-2.0",
  "private": false,
  "publishConfig": {
    "access": "public",
    "main": "dist/index.cjs.js",
    "types": "dist/index.d.ts"
  },
  "scripts": {
    "start": "backstage-cli backend:dev",
    "build": "backstage-cli backend:build",
    "lint": "backstage-cli lint",
    "test": "backstage-cli test",
    "prepack": "backstage-cli prepack",
    "postpack": "backstage-cli postpack",
    "clean": "backstage-cli clean"
  },
  "dependencies": {
    "@backstage/backend-common": "^0.3.3",
    "@backstage/catalog-model": "^0.4.0",
    "@backstage/config": "^0.1.1",
    "@gitbeaker/core": "^25.2.0",
    "@gitbeaker/node": "^25.2.0",
    "@octokit/rest": "^18.0.0",
    "@types/dockerode": "^3.2.1",
    "@types/express": "^4.17.6",
    "azure-devops-node-api": "^10.1.1",
    "command-exists-promise": "^2.0.2",
    "compression": "^1.7.4",
    "cors": "^2.8.5",
<<<<<<< HEAD
    "cross-fetch": "^3.0.6",
    "dockerode": "^3.2.0",
=======
    "dockerode": "^3.2.1",
>>>>>>> 03e26451
    "express": "^4.17.1",
    "express-promise-router": "^3.0.3",
    "fs-extra": "^9.0.0",
    "git-url-parse": "^11.4.0",
    "globby": "^11.0.0",
    "helmet": "^4.0.0",
    "isomorphic-git": "^1.8.0",
    "jsonschema": "^1.2.6",
    "morgan": "^1.10.0",
    "nodegit": "^0.27.0",
    "uuid": "^8.2.0",
    "winston": "^3.2.1",
    "yaml": "^1.10.0"
  },
  "devDependencies": {
    "@backstage/cli": "^0.4.0",
    "@octokit/types": "^5.4.1",
    "@types/fs-extra": "^9.0.1",
    "@types/git-url-parse": "^9.0.0",
    "@types/nodegit": "^0.26.12",
    "@types/supertest": "^2.0.8",
    "supertest": "^4.0.2",
    "yaml": "^1.10.0"
  },
  "files": [
    "dist"
  ]
}<|MERGE_RESOLUTION|>--- conflicted
+++ resolved
@@ -32,12 +32,8 @@
     "command-exists-promise": "^2.0.2",
     "compression": "^1.7.4",
     "cors": "^2.8.5",
-<<<<<<< HEAD
     "cross-fetch": "^3.0.6",
-    "dockerode": "^3.2.0",
-=======
     "dockerode": "^3.2.1",
->>>>>>> 03e26451
     "express": "^4.17.1",
     "express-promise-router": "^3.0.3",
     "fs-extra": "^9.0.0",
