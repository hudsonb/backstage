--- conflicted
+++ resolved
@@ -1,7 +1,5 @@
 # @backstage/dev-utils
 
-<<<<<<< HEAD
-=======
 ## 1.1.9-next.0
 
 ### Patch Changes
@@ -16,7 +14,6 @@
   - @backstage/integration-react@1.2.5
   - @backstage/theme@0.6.4
 
->>>>>>> 66ce8958
 ## 1.1.8
 
 ### Patch Changes
