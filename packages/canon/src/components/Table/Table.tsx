--- conflicted
+++ resolved
@@ -15,12 +15,7 @@
  */
 import { forwardRef } from 'react';
 
-<<<<<<< HEAD
-const TableRoot = React.forwardRef<
-=======
-/** @public */
-const Table = forwardRef<
->>>>>>> 92013bfe
+const TableRoot = forwardRef<
   HTMLTableElement,
   React.HTMLAttributes<HTMLTableElement>
 >(({ className, ...props }, ref) => (
@@ -30,12 +25,7 @@
 ));
 TableRoot.displayName = 'TableRoot';
 
-<<<<<<< HEAD
-const TableHeader = React.forwardRef<
-=======
-/** @public */
 const TableHeader = forwardRef<
->>>>>>> 92013bfe
   HTMLTableSectionElement,
   React.HTMLAttributes<HTMLTableSectionElement>
 >(({ className, ...props }, ref) => (
@@ -47,12 +37,7 @@
 ));
 TableHeader.displayName = 'TableHeader';
 
-<<<<<<< HEAD
-const TableBody = React.forwardRef<
-=======
-/** @public */
 const TableBody = forwardRef<
->>>>>>> 92013bfe
   HTMLTableSectionElement,
   React.HTMLAttributes<HTMLTableSectionElement>
 >(({ className, ...props }, ref) => (
@@ -60,25 +45,7 @@
 ));
 TableBody.displayName = 'TableBody';
 
-<<<<<<< HEAD
-const TableRow = React.forwardRef<
-=======
-/** @public */
-const TableFooter = forwardRef<
-  HTMLTableSectionElement,
-  React.HTMLAttributes<HTMLTableSectionElement>
->(({ className, ...props }, ref) => (
-  <tfoot
-    ref={ref}
-    className={['table-footer', className].join(' ')}
-    {...props}
-  />
-));
-TableFooter.displayName = 'TableFooter';
-
-/** @public */
 const TableRow = forwardRef<
->>>>>>> 92013bfe
   HTMLTableRowElement,
   React.HTMLAttributes<HTMLTableRowElement>
 >(({ className, ...props }, ref) => (
@@ -88,12 +55,7 @@
 ));
 TableRow.displayName = 'TableRow';
 
-<<<<<<< HEAD
-const TableHead = React.forwardRef<
-=======
-/** @public */
 const TableHead = forwardRef<
->>>>>>> 92013bfe
   HTMLTableCellElement,
   React.ThHTMLAttributes<HTMLTableCellElement>
 >(({ className, ...props }, ref) => (
@@ -101,12 +63,7 @@
 ));
 TableHead.displayName = 'TableHead';
 
-<<<<<<< HEAD
-const TableCell = React.forwardRef<
-=======
-/** @public */
 const TableCell = forwardRef<
->>>>>>> 92013bfe
   HTMLTableCellElement,
   React.TdHTMLAttributes<HTMLTableCellElement>
 >(({ className, ...props }, ref) => (
@@ -114,12 +71,7 @@
 ));
 TableCell.displayName = 'TableCell';
 
-<<<<<<< HEAD
-const TableCaption = React.forwardRef<
-=======
-/** @public */
 const TableCaption = forwardRef<
->>>>>>> 92013bfe
   HTMLTableCaptionElement,
   React.HTMLAttributes<HTMLTableCaptionElement>
 >(({ className, ...props }, ref) => (
