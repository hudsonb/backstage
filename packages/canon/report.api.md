--- conflicted
+++ resolved
@@ -284,32 +284,7 @@
 };
 
 // @public (undocumented)
-export const Flex: ForwardRefExoticComponent<
-  FlexProps & RefAttributes<HTMLDivElement>
->;
-
-// @public (undocumented)
 export type FlexDirection = 'row' | 'column';
-
-// @public (undocumented)
-export interface FlexProps extends SpaceProps {
-  // Warning: (ae-forgotten-export) The symbol "FlexOwnProps" needs to be exported by the entry point index.d.ts
-  //
-  // (undocumented)
-  align?: FlexOwnProps['align'];
-  // (undocumented)
-  children: React.ReactNode;
-  // (undocumented)
-  className?: string;
-  // (undocumented)
-  direction?: FlexOwnProps['direction'];
-  // (undocumented)
-  gap?: GapProps['gap'];
-  // (undocumented)
-  justify?: FlexOwnProps['justify'];
-  // (undocumented)
-  style?: React.CSSProperties;
-}
 
 // @public (undocumented)
 export type FlexWrap = 'wrap' | 'nowrap' | 'wrap-reverse';
@@ -465,11 +440,6 @@
   className?: string;
   // (undocumented)
   colEnd?: GridItemOwnProps['colEnd'];
-<<<<<<< HEAD
-  // Warning: (ae-forgotten-export) The symbol "GridItemOwnProps" needs to be exported by the entry point index.d.ts
-  //
-=======
->>>>>>> 8c137662
   // (undocumented)
   colSpan?: GridItemOwnProps['colSpan'];
   // (undocumented)
@@ -515,8 +485,6 @@
   children?: React.ReactNode;
   // (undocumented)
   className?: string;
-  // Warning: (ae-forgotten-export) The symbol "GridOwnProps" needs to be exported by the entry point index.d.ts
-  //
   // (undocumented)
   columns?: GridOwnProps['columns'];
   // (undocumented)
@@ -622,6 +590,37 @@
 export const icons: IconMap;
 
 // @public (undocumented)
+export const Inline: ForwardRefExoticComponent<
+  InlineProps & RefAttributes<HTMLElement>
+>;
+
+// @public (undocumented)
+export interface InlineProps extends SpaceProps {
+  // (undocumented)
+  align?:
+    | 'left'
+    | 'center'
+    | 'right'
+    | Partial<Record<Breakpoint, 'left' | 'center' | 'right'>>;
+  // (undocumented)
+  alignY?:
+    | 'top'
+    | 'center'
+    | 'bottom'
+    | Partial<Record<Breakpoint, 'top' | 'center' | 'bottom'>>;
+  // (undocumented)
+  as?: AsProps;
+  // (undocumented)
+  children: React.ReactNode;
+  // (undocumented)
+  className?: string;
+  // (undocumented)
+  gap?: UtilityProps['gap'];
+  // (undocumented)
+  style?: React.CSSProperties;
+}
+
+// @public (undocumented)
 export const Input: React_2.ForwardRefExoticComponent<
   InputProps & React_2.RefAttributes<HTMLInputElement>
 >;
@@ -855,8 +854,6 @@
 }
 
 // @public (undocumented)
-<<<<<<< HEAD
-=======
 export const Stack: ForwardRefExoticComponent<
   StackProps & RefAttributes<HTMLDivElement>
 >;
@@ -890,7 +887,6 @@
 }
 
 // @public (undocumented)
->>>>>>> 8c137662
 export type StringPropDef = {
   type: 'string';
   default?: string;
